--- conflicted
+++ resolved
@@ -5,11 +5,7 @@
 test=pytest
 
 [tool:pytest]
-<<<<<<< HEAD
-addopts = -n auto --cov=solcore --cov-report=html:htmlcov -p no:warnings
-=======
-addopts = --cov=solcore --cov-report=html:htmlcov
->>>>>>> c7237acd
+addopts = --cov=solcore --cov-report=html:htmlcov -p no:warnings
 
 [bumpversion]
 current_version = 5.6.0
