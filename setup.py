from setuptools import dist, find_packages


def pre_install_numpy():
    try:
        import numpy # noqa
    except ImportError:
        print('Installing numpy')
        numpy_version = dist.Distribution().fetch_build_eggs(['numpy'])[0].version
        print(f'Pre-installed numpy {numpy_version}')


pre_install_numpy()
from numpy.distutils.core import Extension, setup

import os
import sys
from configparser import ConfigParser


def gen_data_files(*dirs):
    """Creates the list of files (not necessarily python files) that need to be
    installed together with the rest of stuff"""
    results = []
    exclude = [".DS_Store", "__pycache__", "egg", ".git"]
    for src_dir in dirs:
        for root, dirs, files in os.walk(src_dir):
            if not any(sub in root for sub in exclude):
                results.append(
                    (root, [os.path.join(root, f) for f in files if f not in exclude])
                )
    return results


here = os.path.abspath(os.path.dirname(__file__))
default_config = os.path.join(here, "solcore", "solcore_config.txt")
config = ConfigParser()
config.read([default_config])

# We give the option of compiling - and installing - the extension modules
if (("--with_pdd" in sys.argv) or
        (('SOLCORE_WITH_PDD' in os.environ) and
         (os.environ['SOLCORE_WITH_PDD'] == "1"))):
    sources = os.path.join("solcore", "poisson_drift_diffusion",
                           "DDmodel-current.f95")
    ext = [
        Extension(
            name="solcore.poisson_drift_diffusion.ddModel",
            sources=[sources],
            f2py_options=["--quiet"],
            extra_link_args=["-static", "-static-libgfortran", "-static-libgcc"] if sys.platform == "win32" else None
        )
    ]
    if "--with_pdd" in sys.argv:
        sys.argv.remove("--with_pdd")
else:
    ext = []

# Option for updating the manifest
if "update_manifest" in sys.argv:
    # Update the MANIFEST.in file with all the data from within solcore
    include = "solcore"
    exclude = ["__pycache__", "egg", "darwin", "cpython"]
    with open("MANIFEST.in", "w", encoding="utf-8") as f:
        for root, dir, files in os.walk("."):
            if not any(sub in root for sub in exclude) and root[2:9] == include:
                try:
                    files.remove(".DS_Store")
                except ValueError:
                    pass
                for file in files:
                    if any(sub in file for sub in exclude):
                        continue
                    include_line = "include " + os.path.join(root[2:], file) + "\n"
                    f.write(include_line)

    sys.exit()

# Get the long description from the README file
with open(os.path.join(here, "README.md"), encoding="utf-8") as f:
    long_description = f.read()

install_requires = [
    "numpy",
    "matplotlib",
    "scipy",
    "tmm",
    "natsort",
    "regex",
    "cycler",
    "pyyaml",
    "yabox",
<<<<<<< HEAD
    "xarray",
=======
    "joblib",
]
tests_require = [
    "pytest",
    "pytest-cov",
    "pytest-mock",
    "nbconvert",
    "nbformat",
    "pytest-rerunfailures",
    "pytest-xdist",
>>>>>>> 303d823c
]
docs_require = ["Sphinx", "recommonmark"]
extras_require = {
    "dev": tests_require + docs_require + ["pre-commit"],
    "docs": docs_require,
    "test": tests_require,
}

setup(
    name="solcore",
    version=config.get("Configuration", "version"),
    description="Python-based solar cell simulator",
    long_description=long_description,
    long_description_content_type="text/markdown",
    url="https://github.com/qpv-research-group/solcore5",
    download_url="https://github.com/qpv-research-group/solcore5/archive/v{}.tar.gz".format(
        config.get("Configuration", "version")
    ),
    project_urls={
        "Documentation": "http://solcore5.readthedocs.io",
        "Solcore research paper": "https://doi.org/10.1007/s10825-018-1171-3",
    },
    author="The Quantum Photovoltaics Group",
    author_email="d.alonso-alvarez@imperial.ac.uk",
    license="GNU LGPL",
    python_requires=">=3.7",
    classifiers=[
        "Development Status :: 5 - Production/Stable",
        "Intended Audience :: Science/Research",
        "License :: OSI Approved",
        "License :: OSI Approved :: GNU Lesser General Public License v3 or later (LGPLv3+)",
        "Natural Language :: English",
        "Operating System :: OS Independent",
        "Programming Language :: Python",
        "Programming Language :: Python :: 3",
        "Topic :: Scientific/Engineering",
        "Topic :: Scientific/Engineering :: Physics",
    ],
    ext_modules=ext,
    keywords="photovoltaics modelling physics",
    packages=find_packages(exclude=[]),
    package_data={"": ["*.*"]},
    data_files=gen_data_files("solcore"),
    include_package_data=True,
    setup_requires="pytest-runner",
    install_requires=install_requires,
    tests_require=tests_require,
    extras_require=extras_require,
)<|MERGE_RESOLUTION|>--- conflicted
+++ resolved
@@ -90,9 +90,7 @@
     "cycler",
     "pyyaml",
     "yabox",
-<<<<<<< HEAD
     "xarray",
-=======
     "joblib",
 ]
 tests_require = [
@@ -103,7 +101,6 @@
     "nbformat",
     "pytest-rerunfailures",
     "pytest-xdist",
->>>>>>> 303d823c
 ]
 docs_require = ["Sphinx", "recommonmark"]
 extras_require = {
