import numpy as np
import tmm
from solcore.absorption_calculator import OptiStack
from joblib import Parallel, delayed
try:
    import S4
except ModuleNotFoundError:
    raise

DEFAULT_OPTIONS = dict(LatticeTruncation='Circular',
                        DiscretizedEpsilon=False,
                        DiscretizationResolution=8,
                        PolarizationDecomposition=False,
                        PolarizationBasis='Default',
                        LanczosSmoothing=False,
                        SubpixelSmoothing=False,
                        ConserveMemory=False,
                        WeismannFormulation=False)


def calculate_rat_rcwa(structure, size, orders, wavelength, incidence, substrate, theta=0, phi=0, pol='u',
                       parallel=False, n_jobs=-1, user_options=None):
    """Calculates the reflected, absorbed and transmitted intensity of the structure for the wavelengths and angles
    defined using an RCWA method implemented using the S4 package.

    :param structure: A solcore Structure object with layers and materials or a OptiStack object.
    :param size: list with 2 entries, size of the unit cell (right now, can only be rectangular
    :param orders: number of orders to retain in the RCWA calculations.
    :param wavelength: Wavelengths (in nm) in which calculate the data.
    :param incidence: a Solcore material describing the semi-infinite incidence medium
    :param substrate: a Solcore material describing the semi-infinite transmission medium
    :param theta: polar incidence angle (in degrees) of the incident light. Default: 0 (normal incidence)
    :param phi: azimuthal incidence angle in degrees. Default: 0
    :param pol: Polarisation of the light: 's', 'p' or 'u'. Default: 'u' (unpolarised).
    :param parallel: whether or not to execute calculation in parallel (over wavelengths), True or False. Default is False
    :param n_jobs: the 'n_jobs' argument passed to Parallel from the joblib package. If set to -1, all available CPUs are used,
    if set to 1 no parallel computing is executed. The number of CPUs used is given by n_cpus + 1 + n_jobs. Default is -1.
    :param user_options: dictionary of options for S4. The list of possible entries and their values is:
            LatticeTruncation: 'Circular' or 'Parallelogramic'
            DiscretizedEpsilon: True or False
            DiscretizationResolution: integer, default value 8
            PolarizationDecomposition: True or False
            PolarizationBasis: 'Default' or 'Normal' or 'Jones'
            LanczosSmoothing: True or False
            SubpixelSmoothing: True or False
            ConserveMemory: True or False
            WeismannFormulation: True or False

            Further information on the function of these options can be found in the S4 Python API documentation. If no
            options are provided, those from DEFAULT_OPTIONS are used.

    :return: A dictionary with the R, total A and T at the specified wavelengths and angle. A_pol lists total absorption
    at s and p polarizations if pol = 'u' was specified (this information is needed for the absorption profile calculation). Otherwise, A_pol is
    the same as A.
    """
    num_wl = len(wavelength)

    # write a separate function that makes the OptiStack structure into an S4 object, defined materials etc.
    # Materials for the shapes need to be defined before you can do .SetRegion

    geom_list = [layer.geometry for layer in structure]
    geom_list.insert(0, {})  # incidence medium
    geom_list.append({})  # transmission medium

    shape_mats, geom_list_str = necessary_materials(geom_list)

    shapes_oc = np.zeros((len(wavelength), len(shape_mats)), dtype=complex)

    for i1, x in enumerate(shape_mats):
        shapes_oc[:, i1] = (x.n(wavelength/1e9) + 1j * x.k(wavelength/1e9)) ** 2

    stack_OS = OptiStack(structure, bo_back_reflection=False, substrate=substrate)
    widths = stack_OS.get_widths()
    layers_oc = np.zeros((len(wavelength/1e9), len(structure) + 2), dtype=complex)

    if incidence == None:
        layers_oc[:, 0] = 1
    else:
        layers_oc[:, 0] = (incidence.n(wavelength/1e9)) ** 2  # + 1j*incidence.k(wavelengths))**2


    if substrate == None:
        layers_oc[:, -1] = 1
    else:
        layers_oc[:, -1] = (substrate.n(wavelength/1e9) + 1j * substrate.k(wavelength/1e9)) ** 2

    for i1, x in enumerate(structure):
        layers_oc[:, i1 + 1] = (x.material.n(wavelength/1e9) + 1j * x.material.k(wavelength/1e9)) ** 2

    shapes_names = [str(x) for x in shape_mats]

    rcwa_options = DEFAULT_OPTIONS
    if user_options is not None:
        rcwa_options.update(user_options)

    if parallel:
        allres = Parallel(n_jobs=n_jobs)(delayed(RCWA_wl)
                                                         (wavelength[i1], geom_list_str,
                                                          layers_oc[i1], shapes_oc[i1],
                                                          shapes_names, pol,
                                                          theta, phi,
                                                          widths, size,
                                                          orders, rcwa_options)
                                                         for i1 in range(num_wl))

    else:
        allres = [
            RCWA_wl(wavelength[i1], geom_list_str, layers_oc[i1], shapes_oc[i1],
                         shapes_names, pol, theta, phi,
                         widths, size,
                         orders, rcwa_options)
            for i1 in range(num_wl)]

    R = np.stack([item[0] for item in allres])
    T = np.stack([item[1] for item in allres])
    A_mat = np.stack([item[2] for item in allres])
    if pol == 'u':
        A_per_layer = np.mean(A_mat, axis=1)
        A_pol = np.sum(A_mat, 2)
    else:
        A_per_layer = A_mat
        A_pol = np.sum(A_per_layer, 1)


    output = {'R': R, 'A': np.sum(A_per_layer, 1), 'T': T,
              'A_per_layer': A_per_layer, 'A_pol': A_pol}

    return output


def rcwa_rat(S, n_layers):
    below = 'layer_' + str(n_layers)  # identify which layer is the transmission medium

    R = 1 - sum(S.GetPowerFlux('layer_2'))  # GetPowerFlux gives forward & backward Poynting vector, so sum to get power flux
    R_pfbo = -np.array(S.GetPowerFluxByOrder('layer_1'))[:,1] # real part of backwards power flow
    Nrm = np.real(np.sum(R_pfbo))
    R_pfbo = np.real((R/Nrm)*R_pfbo)

    T = sum(S.GetPowerFlux(below))

    T_pfbo = np.real(np.sum(np.array(S.GetPowerFluxByOrder(below)), 1))
    return {'R': np.real(R), 'T': np.real(T), 'R_pfbo': R_pfbo, 'T_pfbo': T_pfbo}


def initialise_S(size, orders, geom_list, mats_oc, shapes_oc, shape_mats, widths, options):
    """Makes an S4 simulation object using S4.New() according to the user's specified structure and options.

    :param size: a tuple of 2-D vectors in the format ((ux, uy), (vx, vy)) given the x and y components of the lattice unit vectors.
    :param orders: number of Fourier orders to be retained in the RCWA/FMM calculation
    :param: geom_list: list containing shape information fpr each layer. Format is a list of lists; entries of inner lists are one dictionary
    per shape containing the shape information relevant for that shape.
    :param: mats_oc: complex dielectric constant for each of the base layers (including incidence and transmission media)
    :param: shapes_oc: complex dielectric constants for materials in the shapes inside layers
    :param: shape_mats: names of the shape materials
    :param: widths: widths of the layers, including the semi-infinite incidence and transmission medium
    :param: options: S4 options (dictionary)

    :return: S4 simulation object
    """
    S = S4.New(size, orders)

    S.SetOptions(
        LatticeTruncation = options['LatticeTruncation'],
        DiscretizedEpsilon = options['DiscretizedEpsilon'],
        DiscretizationResolution = options['DiscretizationResolution'],
        PolarizationDecomposition = options['PolarizationDecomposition'],
        PolarizationBasis = options['PolarizationBasis'],
        LanczosSmoothing = options['LanczosSmoothing'],
        SubpixelSmoothing = options['SubpixelSmoothing'],
        ConserveMemory = options['ConserveMemory'],
        WeismannFormulation = options['WeismannFormulation']
    )


    for i1, shape in enumerate(shapes_oc):
        S.SetMaterial('shape_mat_' + str(i1 + 1), shape)

    for i1 in range(len(widths)):
        S.SetMaterial('layer_' + str(i1 + 1), mats_oc[i1])

    for i1, width in enumerate(widths):  # set base layers
        layer_name = 'layer_' + str(i1 + 1)
        #print(layer_name)
        if width == float('Inf'):
            #print('zero width')
            S.AddLayer(layer_name, 0, layer_name)  # Solcore4 has incidence and transmission media widths set to Inf;
            # in S4 they have zero width
        else:
            S.AddLayer(layer_name, width, layer_name)

        geometry = geom_list[i1]

        if bool(geometry):
            for shape in geometry:

                mat_name = 'shape_mat_' + str(shape_mats.index(str(shape['mat'])) + 1)
                #print(str(shape['mat']), mat_name)
                if shape['type'] == 'circle':
                    S.SetRegionCircle(layer_name, mat_name, shape['center'], shape['radius'])
                elif shape['type'] == 'ellipse':
                    S.SetRegionEllipse(layer_name, mat_name, shape['center'], shape['angle'], shape['halfwidths'])
                elif shape['type'] == 'rectangle':
                    #print('rect')
                    S.SetRegionRectangle(layer_name, mat_name, shape['center'], shape['angle'], shape['halfwidths'])
                elif shape['type'] == 'polygon':
                    S.SetRegionPolygon(layer_name, mat_name, shape['center'], shape['angle'], shape['vertices'])

    return S


def necessary_materials(geom_list):
    shape_mats = []
    geom_list_str = [None] * len(geom_list)
    for i1, geom in enumerate(geom_list):
        if bool(geom):
            shape_mats.append([x['mat'] for x in geom])
            geom_list_str[i1] = [{}] * len(geom)
            for i2, g in enumerate(geom):
                for item in g.keys():
                    if item != 'mat':
                        geom_list_str[i1][i2][item] = g[item]
                    else:
                        geom_list_str[i1][i2][item] = str(g[item])

    return list(set([val for sublist in shape_mats for val in sublist])), geom_list_str


def update_epsilon(S, stack_OS, shape_mats_OS, wl):
    for i1 in range(len(stack_OS.get_widths())):
        S.SetMaterial('layer_' + str(i1 + 1), stack_OS.get_indices(wl)[i1] ** 2)
    for i1 in range(len(shape_mats_OS.widths)):  # initialise the materials needed for all the shapes in S4
        S.SetMaterial('shape_mat_' + str(i1 + 1), shape_mats_OS.get_indices(wl)[i1 + 1] ** 2)

    return S

def calculate_absorption_profile_rcwa(structure, size, orders, wavelength, rat_output_A,
                                      z_limit=None, steps_size=2, dist=None, theta=0, phi=0, pol='u', incidence=None,
                                      substrate=None,
                                      parallel=False, n_jobs=-1, user_options=None):
<<<<<<< HEAD
    """It calculates the absorbed energy density within the material.

    Integrating this absorption profile in the whole stack gives the same result that the absorption obtained with
=======
    """It calculates the absorbed energy density within the material. Integrating this absorption profile in the whole stack gives the same result that the absorption obtained with
>>>>>>> 228b0c1a
    calculate_rat as long as the spatial mesh is fine enough. If the structure is
    very thick and the mesh not thin enough, the calculation might diverge at short wavelengths.
    :param structure: A solcore structure with layers and materials.
    :param size: list with 2 entries, size of the unit cell (right now, can only be rectangular
    :param orders: number of orders to retain in the RCWA calculations.
    :param wavelength: Wavelengths (in nm) in which calculate the data.
    :param rat_output: output from calculate_rat_rcwa
    :param z_limit: Maximum value in the z direction at which to calculate depth-dependent absorption (nm)
    :param steps_size: if the dist is not specified, the step size in nm to use in the depth-dependent calculation
    :param dist: the positions (in nm) at which to calculate depth-dependent absorption
    :param theta: polar incidence angle (in degrees) of the incident light. Default: 0 (normal incidence)
    :param phi: azimuthal incidence angle in degrees. Default: 0
    :param pol: Polarisation of the light: 's', 'p' or 'u'. Default: 'u' (unpolarised).
    :param substrate: semi-infinite transmission medium
    :return: A dictionary containing the positions (in nm) and a 2D array with the absorption in the structure as a
    function of the position and the wavelength.
    """
    num_wl = len(wavelength)

    geom_list = [layer.geometry for layer in structure]
    geom_list.insert(0, {})  # incidence medium
    geom_list.append({})  # transmission medium
    # write a separate function that makes the OptiStack structure into an S4 object, defined materials etc.
    # write a separate function that makes the OptiStack structure into an S4 object, defined materials etc.

    ## Materials for the shapes need to be defined before you can do .SetRegion
    shape_mats, geom_list_str = necessary_materials(geom_list)

    shapes_oc = np.zeros((len(wavelength), len(shape_mats)), dtype=complex)

    for i1, x in enumerate(shape_mats):
        shapes_oc[:, i1] = (x.n(wavelength/1e9) + 1j * x.k(wavelength/1e9)) ** 2

    stack_OS = OptiStack(structure, bo_back_reflection=False, substrate=substrate)
    widths = stack_OS.get_widths()
    layers_oc = np.zeros((len(wavelength/1e9), len(structure) + 2), dtype=complex)

    if incidence == None:
        layers_oc[:, 0] = 1
    else:
        layers_oc[:, 0] = (incidence.n(wavelength/1e9)) ** 2  # + 1j*incidence.k(wavelengths))**2

    if substrate == None:
        layers_oc[:, -1] = 1
    else:
        layers_oc[:, -1] = (substrate.n(wavelength / 1e9) + 1j * substrate.k(wavelength / 1e9)) ** 2

    for i1, x in enumerate(structure):
        layers_oc[:, i1 + 1] = (x.material.n(wavelength/1e9) + 1j * x.material.k(wavelength/1e9)) ** 2

    shapes_names = [str(x) for x in shape_mats]
    rcwa_options = DEFAULT_OPTIONS

    if user_options is not None:
        rcwa_options.update(user_options)

    if dist is None:
        if z_limit is None:
            stack = OptiStack(structure)
            z_limit = np.sum(np.array(stack.widths))
        dist = np.arange(0, z_limit, steps_size)

    output = {'position': dist, 'absorption': np.zeros((num_wl, len(dist)))}

    if parallel:
        allres = Parallel(n_jobs=n_jobs)(delayed(RCWA_wl_prof)
                                                         (wavelength[i1], rat_output_A[i1],
                                                          dist,
                                                          geom_list_str,
                                                          layers_oc[i1], shapes_oc[i1],
                                                          shapes_names, pol,
                                                          theta, phi,
                                                          widths, size,
                                                          orders, rcwa_options)
                                                         for i1 in range(num_wl))

    else:
        allres = [
            RCWA_wl_prof(wavelength[i1], rat_output_A[i1],
                                                          dist,
                                                          geom_list_str,
                                                          layers_oc[i1], shapes_oc[i1],
                                                          shapes_names, pol,
                                                          theta, phi,
                                                          widths, size,
                                                          orders, rcwa_options)
            for i1 in range(num_wl)]

    profile = np.stack(allres)
    output['absorption'] = profile

    return output


def rcwa_position_resolved(S, layer, depth, A):
    if A > 0:
        delta = 1e-9
        power_difference = np.real(
            sum(S.GetPowerFlux(layer, depth - delta)) - sum(S.GetPowerFlux(layer, depth + delta)))
        return power_difference / (2 * delta)  # absorbed energy density normalised to total absorption
    else:
        return 0

def rcwa_absorption_per_layer(S, n_layers):
    # layer 1 is incidence medium, layer n is the transmission medium
    A = np.empty(n_layers-2)
    for i1, layer in enumerate(np.arange(n_layers-2)+2):
        A[i1] = np.real(sum(S.GetPowerFlux('layer_' + str(layer))) - sum(S.GetPowerFlux('layer_' + str(layer+1))))

    A = np.array([x if x > 0 else 0 for x in A])

    return A

def RCWA_wl(wl, geom_list, l_oc, s_oc, s_names, pol, theta, phi, widths, size, orders, rcwa_options):

    def vs_pol(s, p):
        S.SetExcitationPlanewave((theta, phi), s, p, 0)
        S.SetFrequency(1 / wl)
        out = rcwa_rat(S, len(widths))
        R = out['R']
        T = out['T']
        A_layer = rcwa_absorption_per_layer(S, len(widths))
        return R, T, A_layer

    S = initialise_S(size, orders, geom_list, l_oc, s_oc, s_names, widths, rcwa_options)

    n_inc = np.real(np.sqrt(l_oc[0]))

    if len(pol) == 2:

        R, T, A_layer = vs_pol(pol[0], pol[1])

    else:
        if pol in 'sp':
            R, T, A_layer = vs_pol(int(pol == "s"), int(pol == "p"))

        else:
            R_s, T_s, A_layer_s = vs_pol(1, 0)
            R_p, T_p, A_layer_p = vs_pol(0, 1)
            R = (R_s + R_p) / 2
            T = (T_s + T_p) / 2
            A_layer = np.stack([A_layer_s, A_layer_p])

    T = n_inc * T / np.cos(theta * np.pi / 180)
    A_layer = n_inc * A_layer / np.cos(theta * np.pi / 180)
    return R, T, A_layer


def RCWA_wl_prof(wl, A, dist, geom_list, layers_oc, shapes_oc, s_names, pol, theta, phi, widths, size, orders, rcwa_options):
    def vs_pol_prof(s, p, A_total):
        profile = np.zeros(len(dist))
        S.SetExcitationPlanewave((theta, phi), s, p, 0)
        S.SetFrequency(1 / wl)
        for j, d in enumerate(dist):
            layer, d_in_layer = tmm.find_in_structure_with_inf(widths, d)
            layer_name = 'layer_' + str(layer + 1)  # layer_1 is air above so need to add 1
            data = rcwa_position_resolved(S, layer_name, d_in_layer, A_total)
            profile[j] = data

        return profile

    S = initialise_S(size, orders, geom_list, layers_oc, shapes_oc, s_names, widths, rcwa_options)
    n_inc = np.real(np.sqrt(layers_oc[0]))
    if len(pol) == 2:

        profile_data = vs_pol_prof(pol[0], pol[1], A)

    else:
        if pol in 'sp':
            profile_data = vs_pol_prof(int(pol == "s"), int(pol == "p"), A)

        else:
            profile_s = vs_pol_prof(1, 0, A[0])
            profile_p = vs_pol_prof(0, 1, A[1])
            profile_data = 0.5*(profile_s + profile_p)

    profile_data = n_inc * profile_data / np.cos(theta * np.pi / 180)
    return profile_data
<|MERGE_RESOLUTION|>--- conflicted
+++ resolved
@@ -237,13 +237,9 @@
                                       z_limit=None, steps_size=2, dist=None, theta=0, phi=0, pol='u', incidence=None,
                                       substrate=None,
                                       parallel=False, n_jobs=-1, user_options=None):
-<<<<<<< HEAD
     """It calculates the absorbed energy density within the material.
 
-    Integrating this absorption profile in the whole stack gives the same result that the absorption obtained with
-=======
-    """It calculates the absorbed energy density within the material. Integrating this absorption profile in the whole stack gives the same result that the absorption obtained with
->>>>>>> 228b0c1a
+    Integrating this absorption profile in the whole stack gives the same result as the absorption obtained with
     calculate_rat as long as the spatial mesh is fine enough. If the structure is
     very thick and the mesh not thin enough, the calculation might diverge at short wavelengths.
     :param structure: A solcore structure with layers and materials.
